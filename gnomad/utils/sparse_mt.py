# noqa: D100

import logging
from typing import Callable, Dict, List, Optional, Set, Tuple, Union

import hail as hl

from gnomad.sample_qc.sex import adjusted_sex_ploidy_expr
from gnomad.utils.annotations import (
    agg_by_strata,
    annotate_adj,
    fs_from_sb,
    generate_freq_group_membership_array,
    get_adj_expr,
    get_lowqual_expr,
    pab_max_expr,
    sor_from_sb,
)
from gnomad.utils.intervals import interval_length, union_intervals
from gnomad.utils.reference_genome import get_reference_genome

logging.basicConfig(
    format="%(asctime)s (%(name)s %(lineno)s): %(message)s",
    datefmt="%m/%d/%Y %I:%M:%S %p",
)
logger = logging.getLogger(__name__)
logger.setLevel(logging.INFO)

INFO_AGG_FIELDS = {
    "sum_agg_fields": ["QUALapprox"],
    "int32_sum_agg_fields": ["VarDP"],
    "median_agg_fields": ["ReadPosRankSum", "MQRankSum"],
    "array_sum_agg_fields": ["SB", "RAW_MQandDP"],
}

AS_INFO_AGG_FIELDS = {
    "sum_agg_fields": ["AS_QUALapprox", "AS_RAW_MQ"],
    "int32_sum_agg_fields": ["AS_VarDP"],
    "median_agg_fields": ["AS_RAW_ReadPosRankSum", "AS_RAW_MQRankSum"],
    "array_sum_agg_fields": ["AS_SB_TABLE"],
}


def compute_last_ref_block_end(mt: hl.MatrixTable) -> hl.Table:
    """
    Compute the genomic position of the most upstream reference block overlapping each row on a sparse MT.

    Note that since reference blocks do not extend beyond contig boundaries, only the position is kept.

    This function returns a Table with that annotation.  (`last_END_position`).

    :param mt: Input MatrixTable
    :return: Output Table with `last_END_position` annotation
    """
    mt = mt.select_entries("END")

    # Localize entries, so that they can be viewed as an array and scanned
    # over using hl.scan.array_agg
    ht = mt._localize_entries("__entries", "__cols")

    # Compute the position by using hl.scan._prev_nonnull.
    # This was inspired by hl.experimental.densify
    # _prev_non_null is an aggregator that keeps the previous record in memory
    # and updates it with the given value at the row if it's not null (missing)
    # The following code computes the following annotation for each row:
    # 1. Keep a scan of the entries using _prev_nonnull, keeping the start (ht.locus) and end (entry.END) of each ref block  (1.1)
    # 2. For the current row locus, record the start of the block that starts the furthest away,
    # that is the minimum position in the current scan for any block that
    # overlaps the current locus (2.1)
    ht = ht.select(
        last_END_position=hl.or_else(
            hl.min(  # 2. For the current row locus, record the start of the block that starts the furthest away
                hl.scan.array_agg(
                    lambda entry: hl.scan._prev_nonnull(  # 1. Keep a scan of the entries using _prev_nonnull
                        hl.or_missing(
                            hl.is_defined(
                                entry.END
                            ),  # Update the scan whenever a new ref block is encountered
                            hl.tuple(
                                [  # 1.1 keep the start (ht.locus) and end (entry.END) of each ref block
                                    ht.locus,
                                    entry.END,
                                ]
                            ),
                        )
                    ),
                    ht.__entries,
                ).map(
                    lambda x: hl.or_missing(  # 2.1 get the start position of blocks that overlap the current locus
                        (x[1] >= ht.locus.position) & (x[0].contig == ht.locus.contig),
                        x[0].position,
                    )
                )
            ),
            ht.locus.position,
        )
    )
    return ht.select_globals().key_by("locus")


def densify_sites(
    mt: hl.MatrixTable,
    sites_ht: hl.Table,
    last_END_positions_ht: hl.Table,
    semi_join_rows: bool = True,
) -> hl.MatrixTable:
    """
    Create a dense version of the input sparse MT at the sites in `sites_ht` reading the minimal amount of data required.

    Note that only rows that appear both in `mt` and `sites_ht` are returned.

    :param mt: Input sparse MT
    :param sites_ht: Desired sites to densify
    :param last_END_positions_ht: Table storing positions of the furthest ref block (END tag)
    :param semi_join_rows: Whether to filter the MT rows based on semi-join (default, better if sites_ht is large) or based on filter_intervals (better if sites_ht only contains a few sites)
    :return: Dense MT filtered to the sites in `sites_ht`
    """
    logger.info("Computing intervals to densify from sites Table.")
    sites_ht = sites_ht.key_by("locus")
    sites_ht = sites_ht.annotate(
        interval=hl.locus_interval(
            sites_ht.locus.contig,
            last_END_positions_ht[sites_ht.key].last_END_position,
            end=sites_ht.locus.position,
            includes_end=True,
            reference_genome=sites_ht.locus.dtype.reference_genome,
        )
    )
    sites_ht = sites_ht.filter(hl.is_defined(sites_ht.interval))

    if semi_join_rows:
        mt = mt.filter_rows(hl.is_defined(sites_ht.key_by("interval")[mt.locus]))
    else:
        logger.info("Collecting intervals to densify.")
        intervals = sites_ht.interval.collect()

        print(
            "Found {0} intervals, totalling {1} bp in the dense Matrix.".format(
                len(intervals),
                sum(
                    [
                        interval_length(interval)
                        for interval in union_intervals(intervals)
                    ]
                ),
            )
        )

        mt = hl.filter_intervals(mt, intervals)

    mt = hl.experimental.densify(mt)

    return mt.filter_rows(hl.is_defined(sites_ht[mt.locus]))


def _get_info_agg_expr(
    mt: hl.MatrixTable,
    sum_agg_fields: Union[
        List[str], Dict[str, hl.expr.NumericExpression]
    ] = INFO_AGG_FIELDS["sum_agg_fields"],
    int32_sum_agg_fields: Union[
        List[str], Dict[str, hl.expr.NumericExpression]
    ] = INFO_AGG_FIELDS["int32_sum_agg_fields"],
    median_agg_fields: Union[
        List[str], Dict[str, hl.expr.NumericExpression]
    ] = INFO_AGG_FIELDS["median_agg_fields"],
    array_sum_agg_fields: Union[
        List[str], Dict[str, hl.expr.ArrayNumericExpression]
    ] = INFO_AGG_FIELDS["array_sum_agg_fields"],
    prefix: str = "",
    treat_fields_as_allele_specific: bool = False,
) -> Dict[str, hl.expr.Aggregation]:
    """
    Create Aggregators for both site or AS info expression aggregations.

    .. note::

        - If `SB` is specified in array_sum_agg_fields, it will be aggregated as
          `AS_SB_TABLE`, according to GATK standard nomenclature.
        - If `RAW_MQandDP` is specified in array_sum_agg_fields, it will be used for
          the `MQ` calculation and then dropped according to GATK recommendation.
        - If `RAW_MQ` and `MQ_DP` are given, they will be used for the `MQ` calculation
          and then dropped according to GATK recommendation.
        - If the fields to be aggregated (`sum_agg_fields`, `int32_sum_agg_fields`,
          `median_agg_fields`) are passed as list of str, then they should correspond
          to entry fields in `mt` or in mt.gvcf_info`.
        - Priority is given to entry fields in `mt` over those in `mt.gvcf_info` in
          case of a name clash.

    :param mt: Input MT
    :param sum_agg_fields: Fields to aggregate using sum.
    :param int32_sum_agg_fields: Fields to aggregate using sum using int32.
    :param median_agg_fields: Fields to aggregate using (approximate) median.
    :param array_sum_agg_fields: Fields to aggregate using element-wise summing over an
        array.
    :param prefix: Optional prefix for the fields. Used for adding 'AS_' in the AS case.
    :param treat_fields_as_allele_specific: Treat info fields as allele-specific. Defaults to False.
    :return: Dictionary of expression names and their corresponding aggregation
        Expression.
    """

    def _agg_list_to_dict(
        mt: hl.MatrixTable, fields: List[str]
    ) -> Dict[str, hl.expr.NumericExpression]:
        out_fields = {}
        if "gvcf_info" in mt.entry:
            out_fields = {f: mt.gvcf_info[f] for f in fields if f in mt.gvcf_info}

        out_fields.update({f: mt[f] for f in fields if f in mt.entry})

        # Check that all fields were found.
        missing_fields = [f for f in fields if f not in out_fields]
        if missing_fields:
            raise ValueError(
                "Could not find the following field(s)in the MT entry schema (or nested"
                " under mt.gvcf_info: {}".format(",".join(missing_fields))
            )

        if treat_fields_as_allele_specific:
            # TODO: Change to use hl.vds.local_to_global when fill_value can accept
            #  missing (error in v0.2.119).
            out_fields = {
                f: hl.bind(
                    lambda x: hl.if_else(f == "AS_SB_TABLE", x, x[1:]),
                    hl.range(hl.len(mt.alleles)).map(
                        lambda i: hl.or_missing(
                            mt.LA.contains(i), out_fields[f][mt.LA.index(i)]
                        )
                    ),
                )
                for f in fields
            }

        return out_fields

    # Map str to expressions where needed.
    if isinstance(sum_agg_fields, list):
        sum_agg_fields = _agg_list_to_dict(mt, sum_agg_fields)

    if isinstance(int32_sum_agg_fields, list):
        int32_sum_agg_fields = _agg_list_to_dict(mt, int32_sum_agg_fields)

    if isinstance(median_agg_fields, list):
        median_agg_fields = _agg_list_to_dict(mt, median_agg_fields)

    if isinstance(array_sum_agg_fields, list):
        array_sum_agg_fields = _agg_list_to_dict(mt, array_sum_agg_fields)

    aggs = [
        (median_agg_fields, lambda x: hl.agg.approx_quantiles(x, 0.5)),
        (sum_agg_fields, hl.agg.sum),
        (int32_sum_agg_fields, lambda x: hl.int32(hl.agg.sum(x))),
        (array_sum_agg_fields, hl.agg.array_sum),
    ]

    # Create aggregators.
    agg_expr = {}
    for agg_fields, agg_func in aggs:
        for k, expr in agg_fields.items():
            if treat_fields_as_allele_specific:
                # If annotation is of the form 'AS_RAW_*_RankSum' it has a histogram
                # representation where keys give the per-variant rank sum value to one
                # decimal place followed by a comma and the corresponding count for
                # that value, so we want to sum the rank sum value (first element).
                # Rename annotation in the form 'AS_RAW_*_RankSum' to 'AS_*_RankSum'.
                if k.startswith("AS_RAW_") and k.endswith("RankSum"):
                    agg_expr[f"{prefix}{k.replace('_RAW', '')}"] = hl.agg.array_agg(
                        lambda x: agg_func(hl.or_missing(hl.is_defined(x), x[0])), expr
                    )
                else:
                    agg_expr[f"{prefix}{k}"] = hl.agg.array_agg(
                        lambda x: agg_func(x), expr
                    )
            else:
                agg_expr[f"{prefix}{k}"] = agg_func(expr)

    if treat_fields_as_allele_specific:
        prefix = "AS_"

    # Handle annotations combinations and casting for specific annotations
    # If RAW_MQandDP is in agg_expr or if both MQ_DP and RAW_MQ are, compute MQ instead
    mq_tuple = None
    if f"{prefix}RAW_MQandDP" in agg_expr:
        logger.info(
            "Computing %sMQ as sqrt(%sRAW_MQandDP[0]/%sRAW_MQandDP[1]). "
            "Note that %sMQ will be set to 0 if %sRAW_MQandDP[1] == 0.",
            *[prefix] * 5,
        )
        mq_tuple = agg_expr.pop(f"{prefix}RAW_MQandDP")
    elif "AS_RAW_MQ" in agg_expr and treat_fields_as_allele_specific:
        logger.info(
            "Computing AS_MQ as sqrt(AS_RAW_MQ[i]/AD[i+1]). "
            "Note that AS_MQ will be set to 0 if AS_RAW_MQ == 0."
        )
        ad_expr = hl.vds.local_to_global(
            mt.LAD, mt.LA, hl.len(mt.alleles), fill_value=0, number="R"
        )
        mq_tuple = hl.zip(agg_expr.pop("AS_RAW_MQ"), hl.agg.array_sum(ad_expr[1:]))
    elif f"{prefix}RAW_MQ" in agg_expr and f"{prefix}MQ_DP" in agg_expr:
        logger.info(
            "Computing %sMQ as sqrt(%sRAW_MQ/%sMQ_DP). "
            "Note that MQ will be set to 0 if %sRAW_MQ == 0.",
            *[prefix] * 4,
        )
        mq_tuple = (agg_expr.pop(f"{prefix}RAW_MQ"), agg_expr.pop(f"{prefix}MQ_DP"))

    if mq_tuple is not None:
        if treat_fields_as_allele_specific:
            agg_expr[f"{prefix}MQ"] = mq_tuple.map(
                lambda x: hl.if_else(x[1] > 0, hl.sqrt(x[0] / x[1]), 0)
            )
        else:
            agg_expr[f"{prefix}MQ"] = hl.if_else(
                mq_tuple[1] > 0, hl.sqrt(mq_tuple[0] / mq_tuple[1]), 0
            )

    # If both VarDP and QUALapprox are present, also compute QD.
    if f"{prefix}VarDP" in agg_expr and f"{prefix}QUALapprox" in agg_expr:
        logger.info(
            "Computing %sQD as %sQUALapprox/%sVarDP. "
            "Note that %sQD will be set to 0 if %sVarDP == 0.",
            *[prefix] * 5,
        )
        var_dp = agg_expr[f"{prefix}VarDP"]
        qual_approx = agg_expr[f"{prefix}QUALapprox"]
        if treat_fields_as_allele_specific:
            agg_expr[f"{prefix}QD"] = hl.map(
                lambda x: hl.if_else(x[1] > 0, x[0] / x[1], 0),
                hl.zip(qual_approx, var_dp),
            )
        else:
            agg_expr[f"{prefix}QD"] = hl.if_else(var_dp > 0, qual_approx / var_dp, 0)

    # SB needs to be cast to int32 for FS down the line.
    if f"{prefix}SB" in agg_expr:
        agg_expr[f"{prefix}SB"] = agg_expr[f"{prefix}SB"].map(lambda x: hl.int32(x))

    # SB needs to be cast to int32 for FS down the line.
    if "AS_SB_TABLE" in agg_expr:
        agg_expr["AS_SB_TABLE"] = agg_expr["AS_SB_TABLE"].map(
            lambda x: x.map(lambda y: hl.int32(y))
        )

    return agg_expr


def get_as_info_expr(
    mt: hl.MatrixTable,
    sum_agg_fields: Union[
        List[str], Dict[str, hl.expr.NumericExpression]
    ] = INFO_AGG_FIELDS["sum_agg_fields"],
    int32_sum_agg_fields: Union[
        List[str], Dict[str, hl.expr.NumericExpression]
    ] = INFO_AGG_FIELDS["int32_sum_agg_fields"],
    median_agg_fields: Union[
        List[str], Dict[str, hl.expr.NumericExpression]
    ] = INFO_AGG_FIELDS["median_agg_fields"],
    array_sum_agg_fields: Union[
        List[str], Dict[str, hl.expr.ArrayNumericExpression]
    ] = INFO_AGG_FIELDS["array_sum_agg_fields"],
    alt_alleles_range_array_field: str = "alt_alleles_range_array",
    treat_fields_as_allele_specific: bool = False,
) -> hl.expr.StructExpression:
    """
    Return an allele-specific annotation Struct containing typical VCF INFO fields from GVCF INFO fields stored in the MT entries.

    .. note::

        - If `SB` is specified in array_sum_agg_fields, it will be aggregated as
          `AS_SB_TABLE`, according to GATK standard nomenclature.
        - If `RAW_MQandDP` is specified in array_sum_agg_fields, it will be used for
          the `MQ` calculation and then dropped according to GATK recommendation.
        - If `RAW_MQ` and `MQ_DP` are given, they will be used for the `MQ` calculation
          and then dropped according to GATK recommendation.
        - If the fields to be aggregate (`sum_agg_fields`, `int32_sum_agg_fields`,
          `median_agg_fields`) are passed as list of str, then they should correspond
          to entry fields in `mt` or in `mt.gvcf_info`.
        - Priority is given to entry fields in `mt` over those in `mt.gvcf_info` in
          case of a name clash.
        - If `treat_fields_as_allele_specific` is False, it's expected that there is a
          single value for each entry field to be aggregated. Then when performing the
          aggregation per global alternate allele, that value is included in the
          aggregation if the global allele is present in the entry's list of local
          alleles. If `treat_fields_as_allele_specific` is True, it's expected that
          each entry field to be aggregated has one value per local allele, and each
          of those is mapped to a global allele for aggregation.

    :param mt: Input Matrix Table
    :param sum_agg_fields: Fields to aggregate using sum.
    :param int32_sum_agg_fields: Fields to aggregate using sum using int32.
    :param median_agg_fields: Fields to aggregate using (approximate) median.
    :param array_sum_agg_fields: Fields to aggregate using array sum.
    :param alt_alleles_range_array_field: Annotation containing an array of the range
        of alternate alleles e.g., `hl.range(1, hl.len(mt.alleles))`
    :param treat_fields_as_allele_specific: Treat info fields as allele-specific.
        Defaults to False.
    :return: Expression containing the AS info fields
    """
    if "DP" in list(sum_agg_fields) + list(int32_sum_agg_fields):
        logger.warning(
            "`DP` was included in allele-specific aggregation, however `DP` is"
            " typically not aggregated by allele; `VarDP` is.Note that the resulting"
            " `AS_DP` field will NOT include reference genotypes."
        )

    agg_expr = _get_info_agg_expr(
        mt=mt,
        sum_agg_fields=sum_agg_fields,
        int32_sum_agg_fields=int32_sum_agg_fields,
        median_agg_fields=median_agg_fields,
        array_sum_agg_fields=array_sum_agg_fields,
        prefix="" if treat_fields_as_allele_specific else "AS_",
        treat_fields_as_allele_specific=treat_fields_as_allele_specific,
    )

    if alt_alleles_range_array_field not in mt.row or mt[
        alt_alleles_range_array_field
    ].dtype != hl.dtype("array<int32>"):
        msg = (
            f"'get_as_info_expr' expected a row field '{alt_alleles_range_array_field}'"
            " of type array<int32>"
        )
        logger.error(msg)
        raise ValueError(msg)

    if not treat_fields_as_allele_specific:
        # Modify aggregations to aggregate per allele
        agg_expr = {
            f: hl.agg.array_agg(
                lambda ai: hl.agg.filter(mt.LA.contains(ai), expr),
                mt[alt_alleles_range_array_field],
            )
            for f, expr in agg_expr.items()
        }

    # Run aggregations
    info = hl.struct(**agg_expr)

    # Add FS and SOR if SB is present.
    if "AS_SB_TABLE" in info or "AS_SB" in info:
        drop = []
        # Rename AS_SB to AS_SB_TABLE if present and add SB Ax2 aggregation logic.
        if "AS_SB" in agg_expr:
            if "AS_SB_TABLE" in agg_expr:
                logger.warning(
                    "Both `AS_SB` and `AS_SB_TABLE` were specified for aggregation."
                    " `AS_SB` will be used for aggregation."
                )
            as_sb_table = hl.array(
                [
                    info.AS_SB.filter(lambda x: hl.is_defined(x)).fold(
                        lambda i, j: i[:2] + j[:2], [0, 0]
                    )  # ref
                ]
            ).extend(
                info.AS_SB.map(lambda x: x[2:])  # each alt
            )
            drop = ["AS_SB"]
        else:
            as_sb_table = info.AS_SB_TABLE
        info = info.annotate(
            AS_SB_TABLE=as_sb_table,
            AS_FS=hl.range(1, hl.len(mt.alleles)).map(
                lambda i: fs_from_sb(as_sb_table[0].extend(as_sb_table[i]))
            ),
            AS_SOR=hl.range(1, hl.len(mt.alleles)).map(
                lambda i: sor_from_sb(as_sb_table[0].extend(as_sb_table[i]))
            ),
        ).drop(*drop)

    return info


def get_site_info_expr(
    mt: hl.MatrixTable,
    sum_agg_fields: Union[
        List[str], Dict[str, hl.expr.NumericExpression]
    ] = INFO_AGG_FIELDS["sum_agg_fields"],
    int32_sum_agg_fields: Union[
        List[str], Dict[str, hl.expr.NumericExpression]
    ] = INFO_AGG_FIELDS["int32_sum_agg_fields"],
    median_agg_fields: Union[
        List[str], Dict[str, hl.expr.NumericExpression]
    ] = INFO_AGG_FIELDS["median_agg_fields"],
    array_sum_agg_fields: Union[
        List[str], Dict[str, hl.expr.ArrayNumericExpression]
    ] = INFO_AGG_FIELDS["array_sum_agg_fields"],
) -> hl.expr.StructExpression:
    """
    Create a site-level annotation Struct aggregating typical VCF INFO fields from GVCF INFO fields stored in the MT entries.

    .. note::

        - If `RAW_MQandDP` is specified in array_sum_agg_fields, it will be used for
          the `MQ` calculation and then dropped according to GATK recommendation.
        - If `RAW_MQ` and `MQ_DP` are given, they will be used for the `MQ` calculation
          and then dropped according to GATK recommendation.
        - If the fields to be aggregate (`sum_agg_fields`, `int32_sum_agg_fields`,
          `median_agg_fields`) are passed as list of str, then they should correspond
          to entry fields in `mt` or in `mt.gvcf_info`.
        - Priority is given to entry fields in `mt` over those in `mt.gvcf_info` in
          case of a name clash.

    :param mt: Input Matrix Table
    :param sum_agg_fields: Fields to aggregate using sum.
    :param int32_sum_agg_fields: Fields to aggregate using sum using int32.
    :param median_agg_fields: Fields to aggregate using (approximate) median.
    :return: Expression containing the site-level info fields
    """
    if "DP" in list(sum_agg_fields) + list(int32_sum_agg_fields):
        logger.warning(
            "`DP` was included in site-level aggregation. This requires a densifying"
            " prior to running get_site_info_expr"
        )

    agg_expr = _get_info_agg_expr(
        mt=mt,
        sum_agg_fields=sum_agg_fields,
        int32_sum_agg_fields=int32_sum_agg_fields,
        median_agg_fields=median_agg_fields,
        array_sum_agg_fields=array_sum_agg_fields,
    )

    # Add FS and SOR if SB is present
    # This is done outside _get_info_agg_expr as the behavior is different
    # in site vs allele-specific versions
    if "SB" in agg_expr:
        agg_expr["FS"] = fs_from_sb(agg_expr["SB"])
        agg_expr["SOR"] = sor_from_sb(agg_expr["SB"])

    # Run aggregator on non-ref genotypes
    info = hl.agg.filter(
        mt.LGT.is_non_ref(),
        hl.struct(**{k: v for k, v in agg_expr.items() if k != "DP"}),
    )

    # Add DP, computed over both ref and non-ref genotypes, if present
    if "DP" in agg_expr:
        info = info.annotate(DP=agg_expr["DP"])

    return info


def default_compute_info(
    mt: hl.MatrixTable,
    site_annotations: bool = False,
    as_annotations: bool = False,
    # Set to True by default to prevent a breaking change.
    quasi_as_annotations: bool = True,
    n_partitions: Optional[int] = 5000,
    lowqual_indel_phred_het_prior: int = 40,
    ac_filter_groups: Optional[Dict[str, hl.Expression]] = None,
) -> hl.Table:
    """
    Compute a HT with the typical GATK allele-specific (AS) info fields as well as ACs and lowqual fields.

    .. note::

        - This table doesn't split multi-allelic sites.
        - At least one of `site_annotations`, `as_annotations` or `quasi_as_annotations`
          must be True.

    :param mt: Input MatrixTable. Note that this table should be filtered to nonref sites.
    :param site_annotations: Whether to generate site level info fields. Default is False.
    :param as_annotations: Whether to generate allele-specific info fields using
        allele-specific annotations in gvcf_info. Default is False.
    :param quasi_as_annotations: Whether to generate allele-specific info fields using
        non-allele-specific annotations in gvcf_info, but performing per allele
        aggregations. This method can be used in cases where genotype data doesn't
        contain allele-specific annotations to approximate allele-specific annotations.
        Default is True.
    :param n_partitions: Optional number of desired partitions for output Table. If
        specified, naive_coalesce is performed. Default is 5000.
    :param lowqual_indel_phred_het_prior: Phred-scaled prior for a het genotype at a
        site with a low quality indel. Default is 40. We use 1/10k bases (phred=40) to
        be more consistent with the filtering used by Broad's Data Sciences Platform
        for VQSR.
    :param ac_filter_groups: Optional dictionary of sample filter expressions to compute
        additional groupings of ACs. Default is None.
    :return: Table with info fields
    :rtype: Table
    """
    if not site_annotations and not as_annotations and not quasi_as_annotations:
        raise ValueError(
            "At least one of `site_annotations`, `as_annotations`, or "
            "`quasi_as_annotations` must be True!"
        )

    # Add a temporary annotation for allele count groupings.
    ac_filter_groups = {"": True, **(ac_filter_groups or {})}
    mt = mt.annotate_cols(_ac_filter_groups=ac_filter_groups)

    # Move gvcf info entries out from nested struct.
    mt = mt.transmute_entries(**mt.gvcf_info)

    # Adding alt_alleles_range_array as a required annotation for
    # get_as_info_expr to reduce memory usage.
    mt = mt.annotate_rows(alt_alleles_range_array=hl.range(1, hl.len(mt.alleles)))

    info_expr = None
    quasi_info_expr = None

    # Compute quasi-AS info expr.
    if quasi_as_annotations:
        info_expr = get_as_info_expr(mt)

    # Compute AS info expr using gvcf_info allele specific annotations.
    if as_annotations:
        if info_expr is not None:
            quasi_info_expr = info_expr
        info_expr = get_as_info_expr(
            mt,
            **AS_INFO_AGG_FIELDS,
            treat_fields_as_allele_specific=True,
        )

    if info_expr is not None:
        # Add allele specific pab_max
        info_expr = info_expr.annotate(
            AS_pab_max=pab_max_expr(mt.LGT, mt.LAD, mt.LA, hl.len(mt.alleles))
        )

    if site_annotations:
        site_expr = get_site_info_expr(mt)
        if info_expr is None:
            info_expr = site_expr
        else:
            info_expr = info_expr.annotate(**site_expr)

    # Add 'AC' and 'AC_raw' for each allele count filter group requested.
    # First compute ACs for each non-ref allele, grouped by adj.
    grp_ac_expr = {
        f: hl.agg.array_agg(
            lambda ai: hl.agg.filter(
                mt.LA.contains(ai) & mt._ac_filter_groups[f],
                hl.agg.group_by(
                    get_adj_expr(mt.LGT, mt.GQ, mt.DP, mt.LAD),
                    hl.agg.sum(
                        mt.LGT.one_hot_alleles(mt.LA.map(lambda x: hl.str(x)))[
                            mt.LA.index(ai)
                        ]
                    ),
                ),
            ),
            mt.alt_alleles_range_array,
        )
        for f in ac_filter_groups
    }

    # Then, for each non-ref allele, compute
    # 'AC' as the adj group
    # 'AC_raw' as the sum of adj and non-adj groups
    info_expr = info_expr.annotate(
        **{
            f"AC{'_' + f if f else f}_raw": grp.map(
                lambda i: hl.int32(i.get(True, 0) + i.get(False, 0))
            )
            for f, grp in grp_ac_expr.items()
        },
        **{
            f"AC{'_' + f if f else f}": grp.map(lambda i: hl.int32(i.get(True, 0)))
            for f, grp in grp_ac_expr.items()
        },
    )

    ann_expr = {"info": info_expr}
    if quasi_info_expr is not None:
        ann_expr["quasi_info"] = quasi_info_expr

    info_ht = mt.select_rows(**ann_expr).rows()

    # Add AS lowqual flag
    info_ht = info_ht.annotate(
        AS_lowqual=get_lowqual_expr(
            info_ht.alleles,
            info_ht.info.AS_QUALapprox,
            indel_phred_het_prior=lowqual_indel_phred_het_prior,
        )
    )

    if site_annotations:
        # Add lowqual flag
        info_ht = info_ht.annotate(
            lowqual=get_lowqual_expr(
                info_ht.alleles,
                info_ht.info.QUALapprox,
                indel_phred_het_prior=lowqual_indel_phred_het_prior,
            )
        )

    if n_partitions is not None:
        info_ht = info_ht.naive_coalesce(n_partitions)

    return info_ht


def split_info_annotation(
    info_expr: hl.expr.StructExpression, a_index: hl.expr.Int32Expression
) -> hl.expr.StructExpression:
    """
    Split multi-allelic allele-specific info fields.

    :param info_expr: Field containing info struct.
    :param a_index: Allele index. Output by hl.split_multi or hl.split_multi_hts.
    :return: Info struct with split annotations.
    """
    # Index AS annotations
    info_expr = info_expr.annotate(
        **{
            f: info_expr[f][a_index - 1]
            for f in info_expr
            if f.startswith("AC") or (f.startswith("AS_") and not f == "AS_SB_TABLE")
        }
    )
    if "AS_SB_TABLE" in info_expr:
        info_expr = info_expr.annotate(
            AS_SB_TABLE=info_expr.AS_SB_TABLE[0].extend(info_expr.AS_SB_TABLE[a_index])
        )

    return info_expr


def split_lowqual_annotation(
    lowqual_expr: hl.expr.ArrayExpression, a_index: hl.expr.Int32Expression
) -> hl.expr.BooleanExpression:
    """
    Split multi-allelic low QUAL annotation.

    :param lowqual_expr: Field containing low QUAL annotation.
    :param a_index: Allele index. Output by hl.split_multi or hl.split_multi_hts.
    :return: Low QUAL expression for particular allele.
    """
    return lowqual_expr[a_index - 1]


def impute_sex_ploidy(
    mt: hl.MatrixTable,
    excluded_calling_intervals: Optional[hl.Table] = None,
    included_calling_intervals: Optional[hl.Table] = None,
    normalization_contig: str = "chr20",
    chr_x: Optional[str] = None,
    chr_y: Optional[str] = None,
    use_only_variants: bool = False,
) -> hl.Table:
    """
    Impute sex ploidy from a sparse MatrixTable.

    Sex ploidy is imputed by normalizing the coverage of chromosomes X and Y using the coverage of an autosomal
    chromosome (by default chr20).

    Coverage is computed using the median block coverage (summed over the block size) and the non-ref coverage at
    non-ref genotypes unless the `use_only_variants` argument is set to True and then it will use the mean coverage
    defined by only the variants.

    :param mt: Input sparse Matrix Table
    :param excluded_calling_intervals: Optional table of intervals to exclude from the computation. Used only when
        determining contig size (not used when computing chromosome depth) when `use_only_variants` is False.
    :param included_calling_intervals: Optional table of intervals to use in the computation. Used only when
        determining contig size (not used when computing chromosome depth) when `use_only_variants` is False.
    :param normalization_contig: Which chromosome to normalize by
    :param chr_x: Optional X Chromosome contig name (by default uses the X contig in the reference)
    :param chr_y: Optional Y Chromosome contig name (by default uses the Y contig in the reference)
    :param use_only_variants: Whether to use depth of variant data within calling intervals instead of reference data.
        Default will only use reference data.

    :return: Table with mean coverage over chromosomes 20, X and Y and sex chromosomes ploidy based on normalized coverage.
    """
    ref = get_reference_genome(mt.locus, add_sequence=True)
    if chr_x is None:
        if len(ref.x_contigs) != 1:
            raise NotImplementedError(
                "Found {0} X chromosome contigs ({1}) in Genome reference."
                " sparse_impute_sex_ploidy currently only supports a single X"
                " chromosome contig. Please use the `chr_x` argument to  specify which"
                " X chromosome contig to use ".format(
                    len(ref.x_contigs), ",".join(ref.x_contigs)
                )
            )
        chr_x = ref.x_contigs[0]
    if chr_y is None:
        if len(ref.y_contigs) != 1:
            raise NotImplementedError(
                "Found {0} Y chromosome contigs ({1}) in Genome reference."
                " sparse_impute_sex_ploidy currently only supports a single Y"
                " chromosome contig. Please use the `chr_y` argument to  specify which"
                " Y chromosome contig to use ".format(
                    len(ref.y_contigs), ",".join(ref.y_contigs)
                )
            )
        chr_y = ref.y_contigs[0]

    def get_contig_size(contig: str) -> int:
        """
        Compute the size of the specified `contig` using the median block coverage (summed over the block size).

        The size of the contig will be determined using only non par regions if the contig is an X or Y reference contig
        and using the intervals specified by `included_calling_intervals` and excluding intervals specified by
        `excluded_calling_intervals` if either is defined in the outer function.

        :param contig: Contig to compute the size of
        :return: Integer of the contig size
        """
        logger.info("Working on %s", contig)
        contig_ht = hl.utils.range_table(
            ref.contig_length(contig),
            n_partitions=int(ref.contig_length(contig) / 500_000),
        )
        contig_ht = contig_ht.annotate(
            locus=hl.locus(contig=contig, pos=contig_ht.idx + 1, reference_genome=ref)
        )
        contig_ht = contig_ht.filter(contig_ht.locus.sequence_context().lower() != "n")

        if contig in ref.x_contigs:
            contig_ht = contig_ht.filter(contig_ht.locus.in_x_nonpar())
        if contig in ref.y_contigs:
            contig_ht = contig_ht.filter(contig_ht.locus.in_y_nonpar())

        contig_ht = contig_ht.key_by("locus")
        if included_calling_intervals is not None:
            contig_ht = contig_ht.filter(
                hl.is_defined(included_calling_intervals[contig_ht.key])
            )
        if excluded_calling_intervals is not None:
            contig_ht = contig_ht.filter(
                hl.is_missing(excluded_calling_intervals[contig_ht.key])
            )
        contig_size = contig_ht.count()
        logger.info("Contig %s has %d bases for coverage.", contig, contig_size)
        return contig_size

    def get_chr_dp_ann(chrom: str) -> hl.Table:
        """
        Compute the mean depth of the specified chromosome.

        The total depth will be determined using the sum DP of either reference and variant data or only variant data
        depending on the value of `use_only_variants` in the outer function.

        If `use_only_variants` is set to False then this value is computed using the median block coverage (summed over
        the block size). If `use_only_variants` is set to True, this value is computed using the sum of DP for  all
        variants divided by the total number of variants.

        The depth calculations will be determined using only non par regions if the contig is an X or Y reference contig
        and using the intervals specified by `included_calling_intervals` and excluding intervals specified by
        `excluded_calling_intervals` if either is defined in the outer function (when `use_only_variants` is not
        set this only applies to the contig size estimate and is not used when computing chromosome depth).

        :param chrom: Chromosome to compute the mean depth of
        :return: Table of a per sample mean depth of `chrom`
        """
        contig_size = get_contig_size(chrom)
        chr_mt = hl.filter_intervals(mt, [hl.parse_locus_interval(chrom)])

        if chrom in ref.x_contigs:
            chr_mt = chr_mt.filter_rows(chr_mt.locus.in_x_nonpar())
        if chrom in ref.y_contigs:
            chr_mt = chr_mt.filter_rows(chr_mt.locus.in_y_nonpar())

        if use_only_variants:
            if included_calling_intervals is not None:
                chr_mt = chr_mt.filter_rows(
                    hl.is_defined(included_calling_intervals[chr_mt.locus])
                )
            if excluded_calling_intervals is not None:
                chr_mt = chr_mt.filter_rows(
                    hl.is_missing(excluded_calling_intervals[chr_mt.locus])
                )
            return chr_mt.select_cols(
                **{
                    f"{chrom}_mean_dp": hl.agg.filter(
                        chr_mt.LGT.is_non_ref(),
                        hl.agg.sum(chr_mt.DP),
                    )
                    / hl.agg.filter(chr_mt.LGT.is_non_ref(), hl.agg.count())
                }
            ).cols()
        else:
            return chr_mt.select_cols(
                **{
                    f"{chrom}_mean_dp": (
                        hl.agg.sum(
                            hl.if_else(
                                chr_mt.LGT.is_hom_ref(),
                                chr_mt.DP * (1 + chr_mt.END - chr_mt.locus.position),
                                chr_mt.DP,
                            )
                        )
                        / contig_size
                    )
                }
            ).cols()

    normalization_chrom_dp = get_chr_dp_ann(normalization_contig)
    chrX_dp = get_chr_dp_ann(chr_x)
    chrY_dp = get_chr_dp_ann(chr_y)

    ht = normalization_chrom_dp.annotate(
        **chrX_dp[normalization_chrom_dp.key],
        **chrY_dp[normalization_chrom_dp.key],
    )

    return ht.annotate(
        **{
            f"{chr_x}_ploidy": ht[f"{chr_x}_mean_dp"]
            / (ht[f"{normalization_contig}_mean_dp"] / 2),
            f"{chr_y}_ploidy": ht[f"{chr_y}_mean_dp"]
            / (ht[f"{normalization_contig}_mean_dp"] / 2),
        }
    )


def densify_all_reference_sites(
    mtds: Union[hl.MatrixTable, hl.vds.VariantDataset],
    reference_ht: hl.Table,
    interval_ht: Optional[hl.Table] = None,
    row_key_fields: Union[Tuple[str], List[str], Set[str]] = ("locus",),
    entry_keep_fields: Union[Tuple[str], List[str], Set[str]] = ("GT",),
) -> hl.MatrixTable:
    """
    Densify a VariantDataset or Sparse MatrixTable at all sites in a reference Table.

    :param mtds: Input sparse MatrixTable or VariantDataset.
    :param reference_ht: Table of reference sites.
    :param interval_ht: Optional Table of intervals to filter to.
    :param row_key_fields: Fields to use as row key. Defaults to locus.
    :param entry_keep_fields: Fields to keep in entries before performing the
        densification. Defaults to GT.
    :return: Densified MatrixTable.
    """
    is_vds = isinstance(mtds, hl.vds.VariantDataset)

    if interval_ht is not None and not is_vds:
        raise NotImplementedError(
            "Filtering to an interval list for a sparse Matrix Table is currently"
            " not supported."
        )

    # Filter datasets to interval list.
    if interval_ht is not None:
        reference_ht = reference_ht.filter(
            hl.is_defined(interval_ht[reference_ht.locus])
        )
        mtds = hl.vds.filter_intervals(
            vds=mtds, intervals=interval_ht, split_reference_blocks=False
        )

    entry_keep_fields = set(entry_keep_fields)
    if is_vds:
        mt = mtds.variant_data
    else:
        mt = mtds
        entry_keep_fields.add("END")

    # Get the total number of samples.
    n_samples = mt.count_cols()
    mt_col_key_fields = list(mt.col_key)
    mt_row_key_fields = list(mt.row_key)
    ht = mt.select_entries(*entry_keep_fields).select_cols()

    # Localize entries and perform an outer join with the reference HT.
    ht = ht._localize_entries("__entries", "__cols")
    ht = ht.key_by(*row_key_fields)
    ht = ht.join(reference_ht.key_by(*row_key_fields).select(_in_ref=True), how="outer")
    ht = ht.key_by(*mt_row_key_fields)

    # Fill in missing entries with missing values for each entry field.
    ht = ht.annotate(
        __entries=hl.or_else(
            ht.__entries,
            hl.range(n_samples).map(
                lambda x: hl.missing(ht.__entries.dtype.element_type)
            ),
        )
    )

    # Unlocalize entries to turn the HT back to a MT.
    mt = ht._unlocalize_entries("__entries", "__cols", mt_col_key_fields)

    # Densify VDS/sparse MT at all sites.
    if is_vds:
        mt = hl.vds.to_dense_mt(
            hl.vds.VariantDataset(mtds.reference_data.select_cols().select_rows(), mt)
        )
    else:
        mt = hl.experimental.densify(mt)

    # Remove rows where the reference is missing.
    mt = mt.filter_rows(mt._in_ref)

    # Unfilter entries so that entries with no ref block overlap aren't null.
    mt = mt.unfilter_entries()

    # Rekey by requested row key field and drop unused keys.
    mt = mt.key_rows_by(*row_key_fields)
    mt = mt.drop(*[k for k in mt_row_key_fields if k not in row_key_fields])

    return mt


def compute_stats_per_ref_site(
    mtds: Union[hl.MatrixTable, hl.vds.VariantDataset],
    reference_ht: hl.Table,
    entry_agg_funcs: Dict[str, Tuple[Callable, Callable]],
    row_key_fields: Union[Tuple[str], List[str]] = ("locus",),
    interval_ht: Optional[hl.Table] = None,
    entry_keep_fields: Union[Tuple[str], List[str], Set[str]] = None,
    row_keep_fields: Union[Tuple[str], List[str], Set[str]] = None,
    entry_agg_group_membership: Optional[Dict[str, List[dict[str, str]]]] = None,
    strata_expr: Optional[List[Dict[str, hl.expr.StringExpression]]] = None,
    group_membership_ht: Optional[hl.Table] = None,
    sex_karyotype_field: Optional[str] = None,
) -> hl.Table:
    """
    Compute stats per site in a reference Table.

    :param mtds: Input sparse Matrix Table or VariantDataset.
    :param reference_ht: Table of reference sites.
    :param entry_agg_funcs: Dict of entry aggregation functions to perform on the
        VariantDataset/MatrixTable. The keys of the dict are the names of the
        annotations and the values are tuples of functions. The first function is used
        to transform the `mt` entries in some way, and the second function is used to
        aggregate the output from the first function.
    :param row_key_fields: Fields to use as row key. Defaults to locus.
    :param interval_ht: Optional table of intervals to filter to.
    :param entry_keep_fields: Fields to keep in entries before performing the
        densification in `densify_all_reference_sites`. Should include any fields
        needed for the functions in `entry_agg_funcs`. By default, only GT or LGT is
        kept.
    :param row_keep_fields: Fields to keep in rows after performing the stats
        aggregation. By default, only the row key fields are kept.
    :param entry_agg_group_membership: Optional dict indicating the subset of group
        strata in 'freq_meta' to use the entry aggregation functions on. The keys of
        the dict can be any of the keys in `entry_agg_funcs` and the values are lists
        of dicts. Each dict in the list contains the strata in 'freq_meta' to use for
        the corresponding entry aggregation function. If provided, 'freq_meta' must be
        present in `group_membership_ht` and represent the same strata as those in
        'group_membership'. If not provided, all entries of the 'group_membership'
        annotation will have the entry aggregation functions applied to them.
    :param strata_expr: Optional list of dicts of expressions to stratify by.
    :param group_membership_ht: Optional Table of group membership annotations.
    :param sex_karyotype_field: Optional field to use to adjust genotypes for sex
        karyotype before stats aggregation. If provided, the field must be present in
        the columns of `mtds` (variant_data MT if `mtds` is a VDS) and use "XX" and
        "XY" as values. If not provided, no sex karyotype adjustment is performed.
        Default is None.
    :return: Table of stats per site.
    """
    is_vds = isinstance(mtds, hl.vds.VariantDataset)
    if is_vds:
        mt = mtds.variant_data
    else:
        mt = mtds

    if sex_karyotype_field is not None and sex_karyotype_field not in mt.col:
        raise ValueError(
            f"The supplied 'sex_karyotype_field', {sex_karyotype_field}, is not present"
            " in the columns of the input!"
        )

    if group_membership_ht is not None and strata_expr is not None:
        raise ValueError(
            "Only one of 'group_membership_ht' or 'strata_expr' can be specified."
        )

    g = {} if group_membership_ht is None else group_membership_ht.globals
    if entry_agg_group_membership is not None and "freq_meta" not in g:
        raise ValueError(
            "The 'freq_meta' annotation must be present in 'group_membership_ht' if "
            "'entry_agg_group_membership' is specified."
        )

    # Determine if the adj annotation is needed. It is only needed if "adj_groups" is
    # in the globals of the group_membership_ht and any entry is True, or "freq_meta"
    # is in the globals of the group_membership_ht and any entry has "group" == "adj".
    adj = hl.eval(
        hl.any(g.get("adj_groups", hl.empty_array("bool")))
        | hl.any(
            g.get("freq_meta", hl.empty_array("dict<str, str>")).map(
                lambda x: x.get("group", "NA") == "adj"
            )
        )
    )

    # Determine the entry fields on mt that should be densified.
    # "GT" or "LGT" is required for the genotype.
    # If the adj annotation is needed then "adj" must be present on mt, or AD/LAD, DP,
    # and GQ must be present.
    en = set(mt.entry)
    gt_field = en & {"GT"} or en & {"LGT"}
    ad_field = en & {"AD"} or en & {"LAD"}
    adj_fields = en & {"adj"} or ({"DP", "GQ"} | ad_field) if adj else set([])

    if not gt_field:
        raise ValueError("No genotype field found in entry fields!")

    if adj and not adj_fields.issubset(en):
        raise ValueError(
            "No 'adj' found in entry fields, and one of AD/LAD, DP, and GQ is missing "
            "so adj can't be computed!"
        )

    entry_keep_fields = set(entry_keep_fields or set([])) | gt_field | adj_fields

    # Write the sex karyotype field out to a temp HT so we can annotate the field back
    # onto the MT after 'densify_all_reference_sites' removes all column annotations.
    if sex_karyotype_field is not None:
        sex_karyotype_ht = (
            mt.cols()
            .select(sex_karyotype_field)
            .checkpoint(hl.utils.new_temp_file("sex_karyotype_ht", "ht"))
        )
    else:
        sex_karyotype_ht = None

    # Initialize no_strata and default strata_expr if neither group_membership_ht nor
    # strata_expr is provided.
    no_strata = group_membership_ht is None and strata_expr is None
    if no_strata:
        strata_expr = {}

    if group_membership_ht is None:
        logger.warning(
            "'group_membership_ht' is not specified, no stats are adj filtered."
        )

        # Annotate the MT cols with each of the expressions in strata_expr and redefine
        # strata_expr based on the column HT with added annotations.
        ht = mt.annotate_cols(
            **{k: v for d in strata_expr for k, v in d.items()}
        ).cols()
        strata_expr = [{k: ht[k] for k in d} for d in strata_expr]

        # Use 'generate_freq_group_membership_array' to create a group_membership Table
        # that gives stratification group membership info based on 'strata_expr'. The
        # returned Table has the following annotations: 'freq_meta',
        # 'freq_meta_sample_count', and 'group_membership'. By default, this
        # function returns annotations where the second element is a placeholder for the
        # "raw" frequency of all samples, where the first 2 elements are the same sample
        # set, but 'freq_meta' starts with [{"group": "adj", "group": "raw", ...]. Use
        # `no_raw_group` to exclude the "raw" group so there is a single annotation
        # representing the full samples set. Update all 'freq_meta' entries' "group"
        # to "raw" because `generate_freq_group_membership_array` will return them all
        # as "adj" since it was built for frequency computation, but for the coverage
        # computation we don't want to do any filtering.
        group_membership_ht = generate_freq_group_membership_array(
            ht, strata_expr, no_raw_group=True
        )
        group_membership_ht = group_membership_ht.annotate_globals(
            freq_meta=group_membership_ht.freq_meta.map(
                lambda x: hl.dict(
                    x.items().map(
                        lambda m: hl.if_else(m[0] == "group", ("group", "raw"), m)
                    )
                )
            )
        )

    if is_vds:
        rmt = mtds.reference_data
        mtds = hl.vds.VariantDataset(
            rmt.select_entries(*((set(entry_keep_fields) & set(rmt.entry)) | {"END"})),
            mtds.variant_data,
        )

    mt = densify_all_reference_sites(
        mtds,
        reference_ht,
        interval_ht,
        row_key_fields,
        entry_keep_fields=entry_keep_fields,
    )

    if sex_karyotype_ht is not None:
        logger.info("Adjusting genotype ploidy based on sex karyotype.")
        gt_field = gt_field.pop()
        mt = mt.annotate_cols(
            sex_karyotype=sex_karyotype_ht[mt.col_key][sex_karyotype_field]
        )
        mt = mt.annotate_entries(
            **{
                gt_field: adjusted_sex_ploidy_expr(
                    mt.locus, mt[gt_field], mt.sex_karyotype
                )
            }
        )

    # Annotate with adj if needed.
    if adj and "adj" not in mt.entry:
        logger.info("Annotating the MT with adj.")
        mt = annotate_adj(mt)

    ht = agg_by_strata(
        mt,
        entry_agg_funcs,
        group_membership_ht=group_membership_ht,
        select_fields=row_keep_fields,
        entry_agg_group_membership=entry_agg_group_membership,
    )
    ht = ht.select_globals().checkpoint(hl.utils.new_temp_file("agg_stats", "ht"))

    group_globals = group_membership_ht.index_globals()
    global_expr = {}
    if no_strata:
        # If there was no stratification, move aggregated annotations to the top
        # level.
        ht = ht.select(**{ann: ht[ann][0] for ann in entry_agg_funcs})
        global_expr["sample_count"] = group_globals.freq_meta_sample_count[0]
    else:
        # If there was stratification, add the metadata and sample count info for the
        # stratification to the globals.
        global_expr["strata_meta"] = group_globals.freq_meta
        global_expr["strata_sample_count"] = group_globals.freq_meta_sample_count

    ht = ht.annotate_globals(**global_expr)

    return ht


def compute_coverage_stats(
    mtds: Union[hl.MatrixTable, hl.vds.VariantDataset],
    reference_ht: hl.Table,
    interval_ht: Optional[hl.Table] = None,
    coverage_over_x_bins: List[int] = [1, 5, 10, 15, 20, 25, 30, 50, 100],
    row_key_fields: List[str] = ["locus"],
    strata_expr: Optional[List[Dict[str, hl.expr.StringExpression]]] = None,
    group_membership_ht: Optional[hl.Table] = None,
) -> hl.Table:
    """
    Compute coverage statistics for every base of the `reference_ht` provided.

    The following coverage stats are calculated:
        - mean
        - median
        - total DP
        - fraction of samples with coverage above X, for each x in `coverage_over_x_bins`

    The `reference_ht` is a Table that contains a row for each locus coverage that should be
    computed on. It needs to be keyed by `locus`. The `reference_ht` can e.g. be
    created using `get_reference_ht`.

    :param mtds: Input sparse MT or VDS
    :param reference_ht: Input reference HT
    :param interval_ht: Optional Table containing intervals to filter to
    :param coverage_over_x_bins: List of boundaries for computing samples over X
    :param row_key_fields: List of row key fields to use for joining `mtds` with
        `reference_ht`
    :param strata_expr: Optional list of dicts containing expressions to stratify the
        coverage stats by. Only one of `group_membership_ht` or `strata_expr` can be
        specified.
    :param group_membership_ht: Optional Table containing group membership annotations
        to stratify the coverage stats by. Only one of `group_membership_ht` or
        `strata_expr` can be specified.
    :return: Table with per-base coverage stats.
    """
    is_vds = isinstance(mtds, hl.vds.VariantDataset)
    if is_vds:
        mt = mtds.variant_data
    else:
        mt = mtds

    # Determine the genotype field.
    en = set(mt.entry)
    gt_field = en & {"GT"} or en & {"LGT"}
    if not gt_field:
        raise ValueError("No genotype field found in entry fields!")

    gt_field = gt_field.pop()

    # Add function to compute coverage stats.
    cov_bins = sorted(coverage_over_x_bins)
    rev_cov_bins = list(reversed(cov_bins))
    max_cov_bin = cov_bins[-1]
    cov_bins = hl.array(cov_bins)
    entry_agg_funcs = {
        "coverage_stats": (
            lambda t: hl.if_else(hl.is_missing(t.DP) | hl.is_nan(t.DP), 0, t.DP),
            lambda dp: hl.struct(
                # This expression creates a counter DP -> number of samples for DP
                # between 0 and max_cov_bin.
                coverage_counter=hl.agg.counter(hl.min(max_cov_bin, dp)),
                mean=hl.if_else(hl.is_nan(hl.agg.mean(dp)), 0, hl.agg.mean(dp)),
                median_approx=hl.or_else(hl.agg.approx_median(dp), 0),
                total_DP=hl.agg.sum(dp),
            ),
        )
    }

    ht = compute_stats_per_ref_site(
        mtds,
        reference_ht,
        entry_agg_funcs,
        row_key_fields=row_key_fields,
        interval_ht=interval_ht,
        entry_keep_fields=[gt_field, "DP"],
        strata_expr=strata_expr,
        group_membership_ht=group_membership_ht,
    )

    # This expression aggregates the DP counter in reverse order of the cov_bins and
    # computes the cumulative sum over them. It needs to be in reverse order because we
    # want the sum over samples covered by > X.
    def _cov_stats(
        cov_stat: hl.expr.StructExpression, n: hl.expr.Int32Expression
    ) -> hl.expr.StructExpression:
        # The coverage was already floored to the max_coverage_bin, so no more
        # aggregation is needed for the max bin.
        count_expr = cov_stat.coverage_counter
        max_bin_expr = hl.int32(count_expr.get(max_cov_bin, 0))

        # For each of the other bins, coverage is summed between the boundaries.
        bin_expr = hl.range(hl.len(cov_bins) - 1, 0, step=-1)
        bin_expr = bin_expr.map(
            lambda i: hl.sum(
                hl.range(cov_bins[i - 1], cov_bins[i]).map(
                    lambda j: hl.int32(count_expr.get(j, 0))
                )
            )
        )
        bin_expr = hl.cumulative_sum(hl.array([max_bin_expr]).extend(bin_expr))

        bin_expr = {f"over_{x}": bin_expr[i] / n for i, x in enumerate(rev_cov_bins)}

        return cov_stat.annotate(**bin_expr).drop("coverage_counter")

    ht_globals = ht.index_globals()
    if isinstance(ht.coverage_stats, hl.expr.ArrayExpression):
        ht = ht.select_globals(
            coverage_stats_meta=ht_globals.strata_meta.map(
                lambda x: hl.dict(x.items().filter(lambda m: m[0] != "group"))
            ),
            coverage_stats_meta_sample_count=ht_globals.strata_sample_count,
        )
        cov_stats_expr = {
            "coverage_stats": hl.map(
                lambda c, n: _cov_stats(c, n),
                ht.coverage_stats,
                ht_globals.strata_sample_count,
            )
        }
    else:
        cov_stats_expr = _cov_stats(ht.coverage_stats, ht_globals.sample_count)

    ht = ht.transmute(**cov_stats_expr)

    return ht

<<<<<<< HEAD
        # Densify
        mt = hl.vds.to_dense_mt(mtds)
    else:
        mtds = join_with_ref(mtds)
        if "END" in mtds.entry:
            # Densify
            mt = hl.experimental.densify(mtds)
        else:
            mt = mtds

    logger.info("Joined with Ref")
=======
>>>>>>> 93378c14

def get_allele_number_agg_func(gt_field: str = "GT") -> Tuple[Callable, Callable]:
    """
    Get a transformation and aggregation function for computing the allele number.

    Can be used as an entry aggregation function in `compute_stats_per_ref_site`.

    :param gt_field: Genotype field to use for computing the allele number.
    :return: Tuple of functions to transform and aggregate the allele number.
    """
    return lambda t: t[gt_field].ploidy, hl.agg.sum

<<<<<<< HEAD
    logger.info("About to start coverage stats compute")

    # Compute coverage stats
    coverage_over_x_bins = sorted(coverage_over_x_bins)
    max_coverage_bin = coverage_over_x_bins[-1]
    hl_coverage_over_x_bins = hl.array(coverage_over_x_bins)

    # This expression creates a counter DP -> number of samples for DP between
    # 0 and max_coverage_bin
    coverage_counter_expr = hl.agg.counter(
        hl.min(max_coverage_bin, hl.or_else(mt.DP, 0))
    )
    mean_expr = hl.agg.mean(hl.or_else(mt.DP, 0))

    # Annotate all rows with coverage stats for each strata group.
    ht = mt.select_rows(
        coverage_stats=hl.agg.array_agg(
            lambda x: hl.agg.filter(
                x,
                hl.struct(
                    coverage_counter=coverage_counter_expr,
                    mean=hl.if_else(hl.is_nan(mean_expr), 0, mean_expr),
                    median_approx=hl.or_else(
                        hl.agg.approx_median(hl.or_else(mt.DP, 0)), 0
                    ),
                    total_DP=hl.agg.sum(mt.DP),
                ),
            ),
            mt.group_membership,
        )
    ).rows()
    # ht = ht.checkpoint(hl.utils.new_temp_file("coverage_stats", "ht"))

    # This expression aggregates the DP counter in reverse order of the
    # coverage_over_x_bins and computes the cumulative sum over them.
    # It needs to be in reverse order because we want the sum over samples
    # covered by > X.
    count_array_expr = ht.coverage_stats.map(
        lambda x: hl.cumulative_sum(
            hl.array(
                # The coverage was already floored to the max_coverage_bin, so no more
                # aggregation is needed for the max bin.
                [hl.int32(x.coverage_counter.get(max_coverage_bin, 0))]
                # For each of the other bins, coverage needs to be summed between the
                # boundaries.
            ).extend(
                hl.range(hl.len(hl_coverage_over_x_bins) - 1, 0, step=-1).map(
                    lambda i: hl.sum(
                        hl.range(
                            hl_coverage_over_x_bins[i - 1], hl_coverage_over_x_bins[i]
                        ).map(lambda j: hl.int32(x.coverage_counter.get(j, 0)))
                    )
                )
            )
        )
    )
=======

def compute_allele_number_per_ref_site(
    mtds: Union[hl.MatrixTable, hl.vds.VariantDataset],
    reference_ht: hl.Table,
    **kwargs,
) -> hl.Table:
    """
    Compute the allele number per reference site.
>>>>>>> 93378c14

    :param mtds: Input sparse Matrix Table or VariantDataset.
    :param reference_ht: Table of reference sites.
    :param kwargs: Keyword arguments to pass to `compute_stats_per_ref_site`.
    :return: Table of allele number per reference site.
    """
    if isinstance(mtds, hl.vds.VariantDataset):
        mt = mtds.variant_data
    else:
        mt = mtds

    # Determine the genotype field.
    en = set(mt.entry)
    gt_field = en & {"GT"} or en & {"LGT"}
    if not gt_field:
        raise ValueError(
            "No genotype field found in entry fields, needed for ploidy calculation!"
        )
    logger.info("Made it to the end")

    # Use ploidy to determine the number of alleles for each sample at each site.
    entry_agg_funcs = {"AN": get_allele_number_agg_func(gt_field.pop())}

    return compute_stats_per_ref_site(mtds, reference_ht, entry_agg_funcs, **kwargs)


def filter_ref_blocks(
    t: Union[hl.MatrixTable, hl.Table],
) -> Union[hl.MatrixTable, hl.Table]:
    """
    Filter ref blocks out of the Table or MatrixTable.

    :param t: Input MT/HT
    :return: MT/HT with ref blocks removed
    """
    if isinstance(t, hl.MatrixTable):
        t = t.filter_rows((hl.len(t.alleles) > 1))
    else:
        t = t.filter((hl.len(t.alleles) > 1))

    return t<|MERGE_RESOLUTION|>--- conflicted
+++ resolved
@@ -1343,7 +1343,6 @@
 
     return ht
 
-<<<<<<< HEAD
         # Densify
         mt = hl.vds.to_dense_mt(mtds)
     else:
@@ -1355,8 +1354,6 @@
             mt = mtds
 
     logger.info("Joined with Ref")
-=======
->>>>>>> 93378c14
 
 def get_allele_number_agg_func(gt_field: str = "GT") -> Tuple[Callable, Callable]:
     """
@@ -1369,7 +1366,6 @@
     """
     return lambda t: t[gt_field].ploidy, hl.agg.sum
 
-<<<<<<< HEAD
     logger.info("About to start coverage stats compute")
 
     # Compute coverage stats
@@ -1426,7 +1422,6 @@
             )
         )
     )
-=======
 
 def compute_allele_number_per_ref_site(
     mtds: Union[hl.MatrixTable, hl.vds.VariantDataset],
@@ -1435,7 +1430,6 @@
 ) -> hl.Table:
     """
     Compute the allele number per reference site.
->>>>>>> 93378c14
 
     :param mtds: Input sparse Matrix Table or VariantDataset.
     :param reference_ht: Table of reference sites.
